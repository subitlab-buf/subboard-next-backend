--- conflicted
+++ resolved
@@ -3,12 +3,7 @@
 
 # Prod
 config.toml
-<<<<<<< HEAD
-db/
 
-# Misc
 .DS_Store
-=======
 /db
-/logs
->>>>>>> 3c5b06ea
+/logs