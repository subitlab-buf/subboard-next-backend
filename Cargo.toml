--- conflicted
+++ resolved
@@ -20,12 +20,8 @@
 bincode = "1.3"
 toml = "0.8"
 thiserror = "1.0"
-<<<<<<< HEAD
-fastrand = "2.0"
+fastrand = "2.1"
 tower-http = { version = "0.5", features = ["fs"] }
-=======
-fastrand = "2.1"
->>>>>>> 3c5b06ea
 siphasher = "1.0"
 
 [dev-dependencies]
